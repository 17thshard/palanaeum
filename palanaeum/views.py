--- conflicted
+++ resolved
@@ -66,12 +66,8 @@
     if sort_form.is_valid():
         sort_by = sort_form.cleaned_data['sort_by']
         sort_ord = sort_form.cleaned_data['sort_ord']
-<<<<<<< HEAD
-        all_events = all_events.order_by('{}{}'.format(sort_ord, sort_by), 'id')
+        all_events = all_events.order_by('{}{}'.format(sort_ord, sort_by), '{}id'.format(sort_ord))
         page_params = urlencode({'sort_by': sort_by, 'sort_ord': sort_ord})
-=======
-        all_events = all_events.order_by('{}{}'.format(sort_ord, sort_by), '{}id'.format(sort_ord))
->>>>>>> caff6865
     else:
         sort_by = 'date'
         sort_ord = '-'
