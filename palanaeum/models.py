--- conflicted
+++ resolved
@@ -246,16 +246,9 @@
     def get_usage_count(self):
         cache = caches['default']
         cached_stats = cache.get('tag_usage_stats')
-<<<<<<< HEAD
-        if cached_stats:
-            if self.pk in cached_stats:
-                return cached_stats[self.pk]
-        stats = Tag.objects.annotate(events_count=Count('events'), entries_count=Count('versions__entry_id', distinct=True))\
-=======
         if cached_stats and self.pk in cached_stats:
             return cached_stats[self.pk]
-        stats = Tag.objects.annotate(events_count=Count('events'), entries_count=Count('entries'))\
->>>>>>> 777a2eb6
+        stats = Tag.objects.annotate(events_count=Count('events'), entries_count=Count('versions__entry_id', distinct=True))\
             .values_list('id', 'events_count', 'entries_count')
         stats = {s[0]: s[1] + s[2] for s in stats}
         cache.set('tag_usage_stats', stats)
